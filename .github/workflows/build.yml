--- conflicted
+++ resolved
@@ -56,13 +56,8 @@
     - name: Install homebrew dependencies
       if: matrix.os == 'macos-10.15'
       run: |
-<<<<<<< HEAD
-        brew install gcc@10 llvm@10 hdf5 open-mpi openblas numpy scipy mpi4py
-        pip3 install mako
-=======
         brew install gcc@10 llvm boost fftw hdf5 open-mpi openblas
         pip3 install mako numpy scipy mpi4py
->>>>>>> d4fba7b4
         pip3 install -r requirements.txt
 
     - name: Build nda
@@ -71,21 +66,12 @@
         CXX: ${{ matrix.cxx }}
         LIBRARY_PATH: /usr/local/opt/llvm/lib
       run: |
-<<<<<<< HEAD
         mkdir build && cmake -B build -DCMAKE_INSTALL_PREFIX=$HOME/install
-=======
-        source $HOME/install/share/triqs/triqsvars.sh
-        mkdir build && cmake -B build
->>>>>>> d4fba7b4
         cmake --build build -j2
 
     - name: Test nda
       env:
         DYLD_FALLBACK_LIBRARY_PATH: /usr/local/opt/llvm/lib
       run: |
-<<<<<<< HEAD
-=======
-        source $HOME/install/share/triqs/triqsvars.sh
->>>>>>> d4fba7b4
         cd build
         ctest -j2 --output-on-failure