--- conflicted
+++ resolved
@@ -1,12 +1,6 @@
-<<<<<<< HEAD
-[![build](https://github.com/TRIQS/nda/workflows/build/badge.svg?branch=unstable)](https://github.com/TRIQS/nda/actions?query=workflow%3Abuild)
-
-# nda
-=======
 [![build](https://github.com/TRIQS/nda/workflows/build/badge.svg?branch=notriqs)](https://github.com/TRIQS/nda/actions?query=workflow%3Abuild)
 
 # nda - A skeleton for a TRIQS application
->>>>>>> 74293b91
 
 nda is a C++ library providing an efficient and flexible multi-dimensional array class.
 It is an essential building-block of the TRIQS project. Some features include
@@ -23,19 +17,9 @@
 
 ## Simple Example
 
-<<<<<<< HEAD
 ```c++
 #include <nda/nda.hpp>
 #include <nda/h5.hpp>
-=======
-```bash
-git clone https://github.com/triqs/nda --branch unstable appname
-cd appname
-./share/squash_history.sh
-./share/replace_and_rename.py appname
-git add -A && git commit -m "Adjust nda skeleton for appname"
-```
->>>>>>> 74293b91
 
 using namespace nda;
 
@@ -44,7 +28,6 @@
   // Create array of shape (4,4,4)
   array<long, 3> A(4, 4, 4);
 
-<<<<<<< HEAD
   // Create an array given its data
   array<long, 2> B{{1, 2}, {3, 4}, {5, 6}};
 
@@ -54,16 +37,6 @@
 
   // Access
   int a = A(0, 1, 2) + B(0, 1);
-=======
-### Merging nda skeleton updates ###
-
-You can merge future changes to the nda skeleton into your project with the following commands
-
-```bash
-git remote update
-git merge nda_remote/unstable -m "Merge latest nda skeleton changes"
-```
->>>>>>> 74293b91
 
   // Slicing to a view of shape (3, 2)
   auto V = A(range(0, 3), range(0, 2), 0);
@@ -76,7 +49,6 @@
   max_element(V);
   sum(V);
 
-<<<<<<< HEAD
   // write to file
   {
     h5::file file("dat.h5", 'w');
@@ -91,29 +63,6 @@
   }
 
 }
-=======
-After setting up your application as described above you should customize the following files and directories
-according to your needs (replace nda in the following by the name of your application)
-
-* Adjust or remove the `README.md` and `doc/ChangeLog.md` file
-* In the `c++/nda` subdirectory adjust the example files `nda.hpp` and `nda.cpp` or add your own source files.
-* In the `test/c++` subdirectory adjust the example test `basic.cpp` or add your own tests.
-* In the `python/nda` subdirectory add your Python source files.
-  Be sure to remove the `nda_module_desc.py` file unless you want to generate a Python module from your C++ source code.
-* In the `test/python` subdirectory adjust the example test `Basic.py` or add your own tests.
-* Adjust any documentation examples given as `*.rst` files in the doc directory.
-* Adjust the sphinx configuration in `doc/conf.py.in` as necessary.
-* The build and install process is identical to the one outline [here](https://triqs.github.io/nda/unstable/install.html).
-
-### Optional ###
-----------------
-
-* If you want to wrap C++ classes and/or functions provided in the `c++/nda/nda.hpp` rerun the `c++2py` tool with
-```bash
-c++2py -r nda_module_desc.py
-```
-* Add your email address to the bottom section of `Jenkinsfile` for Jenkins CI notification emails
->>>>>>> 74293b91
 ```
 
 For further examples we refer the users to our [tests](https://github.com/TRIQS/nda/tree/unstable/test/c++).
