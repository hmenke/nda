--- conflicted
+++ resolved
@@ -54,7 +54,6 @@
   EXCLUDE_FROM_ALL
 )
 
-<<<<<<< HEAD
 # -- google-bench --
 set(BENCHMARK_ENABLE_TESTING OFF CACHE BOOL "")
 external_dependency(google-bench
@@ -64,8 +63,6 @@
   EXCLUDE_FROM_ALL
 )
 
-=======
->>>>>>> 6e4598ce
 # -- Cpp2Py --
 if(PythonSupport OR Build_Documentation)
   external_dependency(Cpp2Py
