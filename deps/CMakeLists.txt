--- conflicted
+++ resolved
@@ -51,7 +51,6 @@
   EXCLUDE_FROM_ALL
 )
 
-<<<<<<< HEAD
 # -- google-bench --
 set(BENCHMARK_ENABLE_TESTING OFF CACHE BOOL "")
 external_dependency(google-bench
@@ -63,7 +62,8 @@
 # -- Cpp2Py --
 external_dependency(Cpp2Py
   GIT_REPO https://github.com/TRIQS/cpp2py
-  GIT_TAG py3
+  VERSION 2.0
+  GIT_TAG master
   EXCLUDE_FROM_ALL
 )
 
@@ -85,13 +85,4 @@
 ## Cf https://github.com/pybind/pybind11/issues/1604
 #if (CMAKE_CXX_COMPILER_ID STREQUAL "Clang")
      #target_compile_options(pybind11 INTERFACE -fsized-deallocation)
-#endif()
-=======
-# -- Cpp2Py --
-external_dependency(Cpp2Py
-  GIT_REPO https://github.com/TRIQS/cpp2py
-  VERSION 2.0
-  GIT_TAG master
-  EXCLUDE_FROM_ALL
-)
->>>>>>> c06d4b79
+#endif()