# Generate the sphinx config file
configure_file(${CMAKE_CURRENT_SOURCE_DIR}/conf.py.in ${CMAKE_CURRENT_BINARY_DIR}/conf.py @ONLY)

# -----------------------------------------------------------------------------
# Create an optional target that allows us to regenerate the C++ doc with c++2rst
# -----------------------------------------------------------------------------
add_custom_target(${PROJECT_NAME}_docs_cpp2rst)
include(${PROJECT_SOURCE_DIR}/share/cmake/extract_flags.cmake)
extract_flags(nda_c)
separate_arguments(nda_c_CXXFLAGS)
macro(generate_docs header_file)
  add_custom_command(
    TARGET ${PROJECT_NAME}_docs_cpp2rst
    COMMAND rm -rf ${CMAKE_CURRENT_SOURCE_DIR}/cpp2rst_generated
    COMMAND
<<<<<<< HEAD
=======
      PYTHONPATH=${CPP2PY_BINARY_DIR}:$ENV{PYTHONPATH}
>>>>>>> dbed8f20
      ${CPP2PY_BINARY_DIR}/bin/c++2rst
      ${header_file}
      -N nda
      --output_directory ${CMAKE_CURRENT_SOURCE_DIR}/cpp2rst_generated
      -I${PROJECT_SOURCE_DIR}/c++
      --cxxflags="${nda_c_CXXFLAGS}"
  )
endmacro(generate_docs)

generate_docs(${PROJECT_SOURCE_DIR}/c++/nda/nda.hpp)

# --------------------------------------------------------
# Build & Run the C++ doc examples and capture the output
# --------------------------------------------------------

add_custom_target(${PROJECT_NAME}_docs_example_output)
file(GLOB_RECURSE ExampleList RELATIVE ${CMAKE_CURRENT_SOURCE_DIR} *.cpp)
foreach(example ${ExampleList})
  get_filename_component(f ${example} NAME_WE)
  get_filename_component(d ${example} DIRECTORY)
  add_executable(${PROJECT_NAME}_doc_${f} EXCLUDE_FROM_ALL ${example})
  set_property(TARGET ${PROJECT_NAME}_doc_${f} PROPERTY RUNTIME_OUTPUT_DIRECTORY ${d})
  add_custom_command(TARGET ${PROJECT_NAME}_doc_${f}
   COMMAND ${PROJECT_NAME}_doc_${f} > ${CMAKE_CURRENT_SOURCE_DIR}/${d}/${f}.output 2>/dev/null
   WORKING_DIRECTORY ${d}
  )
  add_dependencies(${PROJECT_NAME}_docs_example_output ${PROJECT_NAME}_doc_${f})
endforeach()

# ---------------------------------
# Top Sphinx target
# ---------------------------------
if(NOT DEFINED SPHINXBUILD_EXECUTABLE)
  find_package(Sphinx)
endif()

# Sphinx has internal caching, always run it
add_custom_target(${PROJECT_NAME}_docs_sphinx ALL)
add_custom_command(
  TARGET ${PROJECT_NAME}_docs_sphinx
  COMMAND PYTHONPATH=${PROJECT_BINARY_DIR}/python:$ENV{PYTHONPATH} ${SPHINXBUILD_EXECUTABLE} -c . -j8 -b html ${CMAKE_CURRENT_SOURCE_DIR} html
)

option(Sphinx_Only "When building the documentation, skip the Python Modules and the generation of C++ Api and example outputs" OFF)
if(NOT Sphinx_Only)
  # Generation of C++ Api and Example Outputs
  add_dependencies(${PROJECT_NAME}_docs_sphinx ${PROJECT_NAME}_docs_cpp2rst ${PROJECT_NAME}_docs_example_output)
endif()

# ---------------------------------
# Install
# ---------------------------------
install(DIRECTORY ${CMAKE_CURRENT_BINARY_DIR}/html/ COMPONENT documentation DESTINATION share/doc/nda
  FILES_MATCHING
  REGEX "\\.(html|pdf|png|gif|jpg|svg|js|xsl|css|py|txt|inv|bib)$"
  PATTERN "_*"
)<|MERGE_RESOLUTION|>--- conflicted
+++ resolved
@@ -13,10 +13,7 @@
     TARGET ${PROJECT_NAME}_docs_cpp2rst
     COMMAND rm -rf ${CMAKE_CURRENT_SOURCE_DIR}/cpp2rst_generated
     COMMAND
-<<<<<<< HEAD
-=======
       PYTHONPATH=${CPP2PY_BINARY_DIR}:$ENV{PYTHONPATH}
->>>>>>> dbed8f20
       ${CPP2PY_BINARY_DIR}/bin/c++2rst
       ${header_file}
       -N nda
