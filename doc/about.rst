.. _about:

<<<<<<< HEAD
About nda
===============
=======
About app4triqs
***************
>>>>>>> cdcb46dc

An example application using ``cpp2py`` and TRIQS.

Written and maintained by N. Wentzell with contributions from H. U.R. Strand.<|MERGE_RESOLUTION|>--- conflicted
+++ resolved
@@ -1,12 +1,7 @@
 .. _about:
 
-<<<<<<< HEAD
 About nda
-===============
-=======
-About app4triqs
-***************
->>>>>>> cdcb46dc
+*********
 
 An example application using ``cpp2py`` and TRIQS.
 
