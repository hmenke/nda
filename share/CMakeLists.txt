--- conflicted
+++ resolved
@@ -2,19 +2,13 @@
 
 if(NOT IS_SUBPROJECT)
 
-<<<<<<< HEAD
-  configure_file(nda.modulefile.in nda.modulefile @ONLY)
-  configure_file(ndavars.sh.in ndavars.sh @ONLY)
-=======
   if(PythonSupport)
     set(EXPORT_PYTHON_PATH "export PYTHONPATH=${CMAKE_INSTALL_PREFIX}/${CPP2PY_PYTHON_LIB_DEST_ROOT}:$PYTHONPATH")
     set(MODFILE_PYTHON_PATH "prepend-path    PYTHONPATH          $root/${CPP2PY_PYTHON_LIB_DEST_ROOT}")
-
   endif()
 
-  configure_file(app4triqs.modulefile.in app4triqs.modulefile @ONLY)
-  configure_file(app4triqsvars.sh.in app4triqsvars.sh @ONLY)
->>>>>>> a631b46d
+  configure_file(nda.modulefile.in nda.modulefile @ONLY)
+  configure_file(ndavars.sh.in ndavars.sh @ONLY)
 
   install(
     FILES
